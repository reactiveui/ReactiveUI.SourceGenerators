﻿// Copyright (c) 2024 .NET Foundation and Contributors. All rights reserved.
// Licensed to the .NET Foundation under one or more agreements.
// The .NET Foundation licenses this file to you under the MIT license.
// See the LICENSE file in the project root for full license information.

using System.Collections.ObjectModel;
using System.Diagnostics.CodeAnalysis;
using System.Reactive;
using System.Reactive.Concurrency;
using System.Reactive.Disposables;
using System.Reactive.Linq;
using System.Reactive.Subjects;
using System.Runtime.Serialization;
using System.Text.Json.Serialization;
using DynamicData;
using ReactiveUI;
using ReactiveUI.SourceGenerators;

namespace SGReactiveUI.SourceGenerators.Test;

/// <summary>
/// TestClass.
/// </summary>
/// <seealso cref="ReactiveObject" />
/// <seealso cref="IActivatableViewModel" />
/// <seealso cref="IDisposable" />
[DataContract]
public partial class TestViewModel : ReactiveObject, IActivatableViewModel, IDisposable
{
    private readonly IObservable<bool> _observable = Observable.Return(true);
    private readonly Subject<double?> _testSubject = new();
    private readonly Subject<double> _testNonNullSubject = new();
    private readonly Subject<int> _fromPartialTestSubject = new();
    private readonly IScheduler _scheduler = RxApp.MainThreadScheduler;

    [property: JsonInclude]
    [DataMember]
    [ObservableAsProperty]
    private double? _test2Property = 1.1d;

    [ObservableAsProperty(ReadOnly = false)]
    private double? _test11Property = 11.1d;

    [ObservableAsProperty(ReadOnly = false)]
    private double _test13Property = 11.1d;

    [ObservableAsProperty(UseProtected = true)]
    private double _observableAsPropertyTest3Property;

    [property: Test(AParameter = "Test Input")]
    [Reactive]
    private double? _test12Property = 12.1d;

    [Reactive(SetModifier = AccessModifier.Protected)]
    [property: JsonInclude]
    [DataMember]
    private int _test1Property;
    private bool _disposedValue;

    [Reactive]
    private string _myStringProperty = "test";

    [property: JsonInclude]
    [DataMember]
    [Reactive(Inheritance = InheritanceModifier.Virtual, SetModifier = AccessModifier.Protected)]
    private string? _name;

    [Reactive(SetModifier = AccessModifier.Init, UseRequired = true)]
    private string _mustBeSet;

    [Reactive]
    private IEnumerable<Person> _people = [new Person()];
<<<<<<< HEAD
    [Reactive]
    private double? _myDoubleProperty;
    [Reactive]
    private double _myDoubleNonNullProperty;
=======
>>>>>>> e37e475b

    [BindableDerivedList]
    private ReadOnlyObservableCollection<Person>? _visiblePeople;

    /// <summary>
    /// Initializes a new instance of the <see cref="TestViewModel"/> class.
    /// </summary>
    [SetsRequiredMembers]
    public TestViewModel()
    {
        MustBeSet = "Test";
        this.WhenActivated(disposables =>
        {
            Console.Out.WriteLine("Activated");
            _test11PropertyHelper = this.WhenAnyValue(x => x.Test12Property).ToProperty(this, x => x.Test11Property, out _).DisposeWith(disposables);
            GetDataCommand.Do(_ => Console.Out.WriteLine("GetDataCommand Executed")).Subscribe().DisposeWith(disposables);
            GetDataCommand.Execute().Subscribe().DisposeWith(disposables);
        });

        Console.Out.WriteLine("MyReadOnlyProperty before init");

        // only settable prior to init, after init it will be ignored.
        _myReadOnlyProperty = -1.0;
        Console.Out.WriteLine(MyReadOnlyProperty);
        Console.Out.WriteLine(_myReadOnlyProperty);

        Console.Out.WriteLine("MyReadOnlyNonNullProperty before init");

        // only settable prior to init, after init it will be ignored.
        _myReadOnlyNonNullProperty = -5.0;
        Console.Out.WriteLine(MyReadOnlyNonNullProperty);
        Console.Out.WriteLine(_myReadOnlyNonNullProperty);

        _observableAsPropertyTest2Property = 11223344;
        Console.Out.WriteLine(ObservableAsPropertyTest2Property);
        Console.Out.WriteLine(_observableAsPropertyTest2Property);

        _referenceTypeObservableProperty = default!;
        ReferenceTypeObservable = Observable.Return(new object());
        NullableReferenceTypeObservable = Observable.Return(new object());

        InitializeOAPH();

        Console.Out.WriteLine(Test1Command);
        Console.Out.WriteLine(Test2Command);
        Console.Out.WriteLine(Test3Command);
        Console.Out.WriteLine(Test4Command);
        Console.Out.WriteLine(Test5StringToIntCommand);
        Console.Out.WriteLine(Test6ArgOnlyCommand);
        Console.Out.WriteLine(Test7ObservableCommand);
        Console.Out.WriteLine(Test8ObservableCommand);
        Console.Out.WriteLine(Test9Command);
        Console.Out.WriteLine(Test10Command);
        Test1Command?.Execute().Subscribe();
        Test2Command?.Execute().Subscribe(r => Console.Out.WriteLine(r));
        Test3Command?.Execute().Subscribe();
        Test4Command?.Execute().Subscribe(r => Console.Out.WriteLine(r));
        Test5StringToIntCommand?.Execute("100").Subscribe(Console.Out.WriteLine);
        Test6ArgOnlyCommand?.Execute("Hello World").Subscribe();
        Test7ObservableCommand?.Execute().Subscribe();

        Console.Out.WriteLine($"Test2Property default Value: {Test2Property}");
        _test2PropertyHelper = Test8ObservableCommand!.ToProperty(this, x => x.Test2Property);
        _observableAsPropertyTest3PropertyHelper = this.WhenAnyValue(x => x.Test13Property)!.ToProperty(this, x => x.ObservableAsPropertyTest3Property);

        Test8ObservableCommand?.Execute(100).Subscribe(d => Console.Out.WriteLine(d));
        Console.Out.WriteLine($"Test2Property Value: {Test2Property}");
        Console.Out.WriteLine($"Test2Property underlying Value: {_test2Property}");
        Console.Out.WriteLine(ObservableAsPropertyTest2Property);

        Console.Out.WriteLine("MyReadOnlyProperty After Init");

        // setting this value should not update the _myReadOnlyPropertyHelper as the _testSubject has not been updated yet but the _myReadOnlyPropertyHelper should be updated with null upon init.
        _myReadOnlyProperty = -2.0;

        // null value expected as the _testSubject has not been updated yet, ignoring the private variable.
        Console.Out.WriteLine(MyReadOnlyProperty);
        Console.Out.WriteLine(_myReadOnlyProperty);
        _testSubject.OnNext(10.0);

        // expected value 10 as the _testSubject has been updated.
        Console.Out.WriteLine(MyReadOnlyProperty);
        Console.Out.WriteLine(_myReadOnlyProperty);
        _testSubject.OnNext(null);

        // expected value null as the _testSubject has been updated.
        Console.Out.WriteLine(MyReadOnlyProperty);
        Console.Out.WriteLine(_myReadOnlyProperty);

        Console.Out.WriteLine("MyReadOnlyNonNullProperty After Init");

        // setting this value should not update the _myReadOnlyNonNullProperty as the _testNonNullSubject has not been updated yet but the _myReadOnlyNonNullPropertyHelper should be updated with null upon init.
        _myReadOnlyNonNullProperty = -2.0;

        // 0 value expected as the _testNonNullSubject has not been updated yet, ignoring the private variable.
        Console.Out.WriteLine(MyReadOnlyNonNullProperty);
        Console.Out.WriteLine(_myReadOnlyNonNullProperty);
        _testNonNullSubject.OnNext(11.0);

        // expected value 11 as the _testNonNullSubject has been updated.
        Console.Out.WriteLine(MyReadOnlyNonNullProperty);
        Console.Out.WriteLine(_myReadOnlyNonNullProperty);
        _testNonNullSubject.OnNext(default);

        Console.Out.WriteLine(_test13Property);
        Console.Out.WriteLine(Test13Property);
        Console.Out.WriteLine(_test13PropertyHelper);

        // expected value 0 as the _testNonNullSubject has been updated.
        Console.Out.WriteLine(MyReadOnlyNonNullProperty);
        Console.Out.WriteLine(_myReadOnlyNonNullProperty);

        Test9Command?.ThrownExceptions.Subscribe(Console.Out.WriteLine);
        var cancel = Test9Command?.Execute().Subscribe();
        Task.Delay(1000).Wait();
        cancel?.Dispose();

        Test10Command?.Execute(200).Subscribe(r => Console.Out.WriteLine(r));
        TestPrivateCanExecuteCommand?.Execute().Subscribe();

        Console.Out.WriteLine($"Observable unset, value should be 10, value is : {ObservableAsPropertyFromProperty}");
        _observableAsPropertyFromPropertyHelper = _fromPartialTestSubject.ToProperty(this, x => x.ObservableAsPropertyFromProperty);
        _fromPartialTestSubject.OnNext(11);
        Console.Out.WriteLine($"Observable updated, value should be 11, value is : {ObservableAsPropertyFromProperty}");

        this.WhenAnyValue(vm => vm.People)
        .Subscribe(people => people
            .AsObservableChangeSet()
            .AutoRefresh(x => x.Deleted)
            .Filter(x => !x.Deleted)
            .Bind(out _visiblePeople)
            .Subscribe());

        Console.ReadLine();
    }

    /// <summary>
    /// Gets the instance.
    /// </summary>
    /// <value>
    /// The instance.
    /// </value>
    public static TestViewModel Instance { get; } = new();

    /// <summary>
    /// Gets or sets the partial property test.
    /// </summary>
    /// <value>
    /// The partial property test.
    /// </value>
    [Reactive]
    public partial string? PartialPropertyTest { get; set; }

    /// <summary>
    /// Gets the internal test property. Should not prompt to replace with INPC Reactive Property.
    /// </summary>
    /// <value>
    /// The test property.
    /// </value>
    [JsonInclude]
    public string? TestInternalSetProperty { get; internal set; } = "Test";

    /// <summary>
    /// Gets the test private set property. Should not prompt to replace with INPC Reactive Property.
    /// </summary>
    /// <value>
    /// The test private set property.
    /// </value>
    [JsonInclude]
    public string? TestPrivateSetProperty { get; private set; } = "Test";

    /// <summary>
    /// Gets or sets the test automatic property.
    /// </summary>
    /// <value>
    /// The test automatic property.
    /// </value>
    [JsonInclude]
    public string? TestAutoProperty { get; set; } = "Test, should prompt to replace with INPC Reactive Property";

    /// <summary>
    /// Gets the test read only property.
    /// </summary>
    /// <value>
    /// The test read only property.
    /// </value>
    public string? TestReadOnlyProperty { get; } = "Test, should not prompt to replace with INPC Reactive Property";

    /// <summary>
    /// Gets or sets the reactive command test property. Should not prompt to replace with INPC Reactive Property.
    /// </summary>
    /// <value>
    /// The reactive command test property.
    /// </value>
    public ReactiveCommand<Unit, Unit>? ReactiveCommandTestProperty { get; set; }

    /// <summary>
    /// Gets or sets the reactive property test property. Should not prompt to replace with INPC Reactive Property.
    /// </summary>
    /// <value>
    /// The reactive property test property.
    /// </value>
    public ReactiveProperty<int>? ReactivePropertyTestProperty { get; set; }

    /// <summary>
    /// Gets the can execute test1.
    /// </summary>
    /// <value>
    /// The can execute test1.
    /// </value>
    public IObservable<bool> CanExecuteTest1 => ObservableAsPropertyTest2.Select(x => x > 0);

    /// <summary>
    /// Gets the observable as property test2.
    /// </summary>
    /// <value>
    /// The observable as property test2.
    /// </value>
    [ObservableAsProperty]
    [property: Test(AParameter = "Test Input")]
    public IObservable<int> ObservableAsPropertyTest2 => Observable.Return(9);

    /// <summary>
    /// Gets the Activator which will be used by the View when Activation/Deactivation occurs.
    /// </summary>
    public ViewModelActivator Activator { get; } = new();

    /// <summary>
    /// Gets the observable as property from property.
    /// </summary>
    /// <value>
    /// The observable as property from property.
    /// </value>
    [ObservableAsProperty(InitialValue = "10")]
    public partial int ObservableAsPropertyFromProperty { get; }

    [ObservableAsProperty]
    private IObservable<object> ReferenceTypeObservable { get; }

    [ObservableAsProperty]
    private IObservable<object?> NullableReferenceTypeObservable { get; }

    /// <summary>
    /// Gets observables as property test.
    /// </summary>
    /// <returns>
    /// Observable of double.
    /// </returns>
    [ObservableAsProperty(PropertyName = "MyReadOnlyProperty")]
    public IObservable<double?> ObservableAsPropertyTest() => _testSubject;

    /// <summary>
    /// Observables as property test non null.
    /// </summary>
    /// <returns>Observable of double.</returns>
    [ObservableAsProperty(PropertyName = "MyReadOnlyNonNullProperty")]
    public IObservable<double> ObservableAsPropertyTestNonNull() => _testNonNullSubject;

    /// <summary>
    /// Performs application-defined tasks associated with freeing, releasing, or resetting unmanaged resources.
    /// </summary>
    public void Dispose()
    {
        // Do not change this code. Put cleanup code in 'Dispose(bool disposing)' method
        Dispose(disposing: true);
        GC.SuppressFinalize(this);
    }

    /// <summary>
    /// Releases unmanaged and - optionally - managed resources.
    /// </summary>
    /// <param name="disposing"><c>true</c> to release both managed and unmanaged resources; <c>false</c> to release only unmanaged resources.</param>
    protected virtual void Dispose(bool disposing)
    {
        if (!_disposedValue)
        {
            if (disposing)
            {
                _testSubject.Dispose();
                _testNonNullSubject.Dispose();
                _fromPartialTestSubject.Dispose();
            }

            _disposedValue = true;
        }
    }

    /// <summary>
    /// Test1s this instance.
    /// </summary>
    [ReactiveCommand(CanExecute = nameof(CanExecuteTest1))]
    [property: JsonInclude]
    [property: Test(AParameter = "Test Input")]
    private void Test1() => Console.Out.WriteLine("Test1 Command Executed");

    /// <summary>
    /// Test3s the asynchronous.
    /// </summary>
    /// <returns>A <see cref="Task"/> representing the asynchronous operation.</returns>
    [ReactiveCommand]
    private async Task Test3Async() => await Task.Delay(0);

    /// <summary>
    /// Test4s the asynchronous.
    /// </summary>
    /// <returns>A <see cref="Task"/> representing the asynchronous operation.</returns>
    [ReactiveCommand]
    private async Task<Point> Test4Async() => await Task.FromResult(new Point(100, 100));

    /// <summary>
    /// Test5s the string to int.
    /// </summary>
    /// <param name="str">The string.</param>
    /// <returns>int.</returns>
    [ReactiveCommand]
    private int Test5StringToInt(string str) => int.Parse(str);

    /// <summary>
    /// Test6s the argument only.
    /// </summary>
    /// <param name="str">The string.</param>
    [ReactiveCommand]
    private void Test6ArgOnly(string str) => Console.Out.WriteLine($">>> {str}");

    /// <summary>
    /// Test7s the observable.
    /// </summary>
    /// <returns>An Observable of Unit.</returns>
    [ReactiveCommand]
    private IObservable<Unit> Test7Observable() => Observable.Return(Unit.Default);

    /// <summary>
    /// Test8s the observable.
    /// </summary>
    /// <param name="i">The i.</param>
    /// <returns>An Observable of int.</returns>
    [ReactiveCommand]
    private IObservable<double?> Test8Observable(int i) => Observable.Return<double?>(i + 10.0);

    [ReactiveCommand]
    private async Task Test9Async(CancellationToken ct) => await Task.Delay(2000, ct);

    [ReactiveCommand]
    private async Task<Point> Test10Async(int size, CancellationToken ct) => await Task.FromResult(new Point(size, size));

    [ReactiveCommand(CanExecute = nameof(_observable), OutputScheduler = nameof(_scheduler))]
    private void TestPrivateCanExecute() => Console.Out.WriteLine("TestPrivateCanExecute");

    [ReactiveCommand]
    private Task<System.Collections.IEnumerable> GetData(CancellationToken ct) =>
        Task.FromResult<System.Collections.IEnumerable>(Array.Empty<System.Collections.IEnumerable>());
}<|MERGE_RESOLUTION|>--- conflicted
+++ resolved
@@ -70,13 +70,10 @@
 
     [Reactive]
     private IEnumerable<Person> _people = [new Person()];
-<<<<<<< HEAD
     [Reactive]
     private double? _myDoubleProperty;
     [Reactive]
     private double _myDoubleNonNullProperty;
-=======
->>>>>>> e37e475b
 
     [BindableDerivedList]
     private ReadOnlyObservableCollection<Person>? _visiblePeople;
